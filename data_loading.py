--- conflicted
+++ resolved
@@ -2,14 +2,8 @@
 import pandas as pd
 import os
 from datetime import datetime, timedelta, date
-<<<<<<< HEAD
 import numpy as np
 import matplotlib.pyplot as plt
-=======
-import matplotlib.pyplot as plt
-import numpy as np
->>>>>>> 36634520
-
 
 class DataPreprocessor:
     def __init__(self):
@@ -136,8 +130,7 @@
         df_pivot = df_pivot.with_columns(pl.col("truncated_time").cast(pl.Date))  
         # Sort the columns
         return df_pivot.select(["id", "truncated_time"] + [var for var in unique_variables])
-    
-<<<<<<< HEAD
+      
     def standardize_per_id(self, df_train: pd.DataFrame, df_pred: pd.DataFrame) -> tuple[pd.DataFrame, pd.DataFrame]:
         new_train_dfs = []
         new_pred_dfs = []
@@ -176,28 +169,6 @@
         # Standardize train and test using training stats
         df_train[feature_cols] = (df_train[feature_cols] - mean) / std_replaced
         df_pred[feature_cols] = (df_pred[feature_cols] - mean) / std_replaced
-=======
-    def standardize_features(self, df_train:pl.DataFrame, df_test:pl.DataFrame) -> tuple[pl.DataFrame:pl.DataFrame]:
-        """
-        Standardize the features in the DataFrame.
-        The features are standardized using the mean and standard deviation of the training set.
-        """
-        # Get the feature columns, all columns except id, date and mood (this will)
-        feature_cols = list(set(df_train.columns) - set(["id", "date", "mood"]))
-        # Get the mean and standard deviation of the training set
-        mean = df_train[feature_cols].mean()
-        std = df_train[feature_cols].std()
-
-        # Standardize the features in the training set
-        df_train = df_train.with_columns([
-            (pl.col(col) - mean[col]) / std[col] for col in feature_cols
-        ])
-
-        # Standardize the features in the test set
-        df_test = df_test.with_columns([
-            (pl.col(col) - mean[col]) / std[col] for col in feature_cols
-        ])
->>>>>>> 36634520
 
         return df_train, df_pred
     
@@ -414,12 +385,7 @@
         ).drop("last_date")
 
         return train_df, test_df
-    
-<<<<<<< HEAD
-=======
-    
-
->>>>>>> 36634520
+      
     def handle_missing_values_decay(self, df: pl.DataFrame, alpha: float = 0.1) -> pl.DataFrame:
         """
         Fill missing values using exponential decay toward the column mean.
@@ -469,8 +435,6 @@
             else:
                 filled.append(v)
                 last_valid = v
-<<<<<<< HEAD
-=======
 
         return filled
 
@@ -543,76 +507,5 @@
 
         return df
 
-
-
-
->>>>>>> 36634520
-
-        return filled
-
-    def compare_missing_values_strategies_plot(self, df_interpolated, df_decay, features=["activity", "mood", "circumplex.arousal", "circumplex.valence"]):
-        # Make sure 'truncated_time' is datetime
-        df_interpolated["truncated_time"] = pd.to_datetime(df_interpolated["date"])
-        df_decay["truncated_time"] = pd.to_datetime(df_decay["date"])
-
-        #df_interpolated = df_interpolated.with_columns(pl.col("truncated_time").cast(pl.Datetime))
-        #df_decay = df_decay.with_columns(pl.col("truncated_time").cast(pl.Datetime))
-
-        # Get all unique IDs
-        ids = df_interpolated["id"].drop_duplicates().sort_values().tolist()
-
-        #ids = df_interpolated.select("id").unique().sort("id")["id"].to_list()
-
-        for i in ids:
-            
-            df_interp_user = df_interpolated[df_interpolated["id"] == i].sort_values("truncated_time")
-            df_decay_user = df_decay[df_decay["id"] == i].sort_values("truncated_time")
-
-
-            df_interp_pd = df_interp_user.set_index("truncated_time")
-            df_decay_pd = df_decay_user.set_index("truncated_time")
-
-
-            plt.figure(figsize=(12, 6))
-
-            for feature in features:
-                plt.plot(df_interp_pd.index, df_interp_pd[feature], label=f"{feature} (Interp)", linestyle="--", marker="o")
-                plt.plot(df_decay_pd.index, df_decay_pd[feature], label=f"{feature} (Decay)", linestyle="-", marker="x")
-                
-
-
-            plt.title(f"User {i}")
-            plt.xlabel("Time")
-            plt.ylabel("Value")
-            plt.legend()
-            plt.grid(True)
-            plt.tight_layout()
-            plt.show()
-
-
-    def handle_missing_values_with_filling(self, df: pl.DataFrame) -> pl.DataFrame:
-        """
-        Fill missing (NaN) values in a dataframe using the following strategy:
-        1. Forward fill: If no previous non-null value exists, fill with the next available value.
-        2. Backward fill: If no next non-null value exists, fill with the last available value.
-        """
-        # Ensure the DataFrame is sorted by 'id' and 'date'
-        df = df.sort(by=["id", "date"])
-
-        # List all columns to be filled (except for non-numeric ones like "id" and "date")
-        cols_to_fill = [col for col in df.columns if col not in ["id", "date"]]
-
-        # Apply forward fill first
-        for col in cols_to_fill:
-            df = df.with_columns([
-                pl.col(col).fill_null(strategy="forward")
-            ])
-
-        # Then apply backward fill
-        for col in cols_to_fill:
-            df = df.with_columns([
-                pl.col(col).fill_null(strategy="backward")
-            ])
-
-        return df
-
+ 
+
